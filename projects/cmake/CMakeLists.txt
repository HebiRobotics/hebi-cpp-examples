--- conflicted
+++ resolved
@@ -26,21 +26,9 @@
 
 set(HEBI_CPP_LIB_DIRECTORY ${HEBI_DIR}/${HEBI_C_LIB_SUBDIR})
 
-<<<<<<< HEAD
-include_directories(${HEBI_CPP_INCLUDE_DIRECTORIES} ${ROOT_DIR})
-link_directories(${HEBI_CPP_LINK_DIRECTORIES})
-
-# Packaging sources into object library allows reuse if you have multiple targets
-add_library(hebi_cpp_files OBJECT ${HEBI_CPP_SOURCES})
-
-################
-# Build examples
-
-set(CMAKE_RUNTIME_OUTPUT_DIRECTORY ${CMAKE_BINARY_DIR}/bin)
-
 # Build all examples:
 SET(EXAMPLES_SOURCES
-
+# Basic Examples
   ${ROOT_DIR}/basic/01a_lookup.cpp
   ${ROOT_DIR}/basic/01b_get_group_single_module.cpp
   ${ROOT_DIR}/basic/01c_get_group_multiple_modules.cpp
@@ -61,19 +49,7 @@
   ${ROOT_DIR}/basic/06c_kinematics_inv_kinematics.cpp
   ${ROOT_DIR}/basic/07a_robot_3_dof_arm.cpp
   ${ROOT_DIR}/basic/07b_robot_6_dof_arm.cpp
-
-=======
-set(EXAMPLES_SOURCES
-# Basic Examples
-  ${ROOT_DIR}/basic/01_lookup.cpp
-  ${ROOT_DIR}/basic/02a_feedback_foreground.cpp
-  ${ROOT_DIR}/basic/02b_feedback_background.cpp
-  ${ROOT_DIR}/basic/03_command.cpp
-  ${ROOT_DIR}/basic/04_kinematics.cpp
-  ${ROOT_DIR}/basic/05_ik.cpp
-  ${ROOT_DIR}/basic/06_trajectory.cpp
 # Advanced examples
->>>>>>> 9eebdbef
   ${ROOT_DIR}/advanced/lookup/lookup_general_example.cpp
   ${ROOT_DIR}/advanced/lookup/lookup_example.cpp
   ${ROOT_DIR}/advanced/feedback/feedback_async_example.cpp
@@ -95,8 +71,11 @@
 
   # The target for the individual example is based on the filename
   get_filename_component(EX_NAME ${EXAMPLE} NAME_WE)
-<<<<<<< HEAD
-  add_executable(${EX_NAME} ${EXAMPLE} $<TARGET_OBJECTS:hebi_cpp_files>)
+
+  if(WIN32)
+    add_executable(${EX_NAME} ${EXAMPLE} $<TARGET_OBJECTS:_hebic++-obj>)
+  else()
+    add_executable(${EX_NAME} ${EXAMPLE})
 
   # Copy over resource files potentially used by the examples
   add_custom_command(TARGET ${EX_NAME} POST_BUILD
@@ -111,18 +90,6 @@
                      COMMAND ${CMAKE_COMMAND} -E make_directory
                          $<TARGET_FILE_DIR:${EX_NAME}>/logs)
 
-  # Add this example to metatarget
-  add_dependencies(examples ${EX_NAME})
-
-  # Add ultra-conservative warnings.
-  if(CMAKE_COMPILER_IS_GNUCC OR "${CMAKE_CXX_COMPILER_ID}" STREQUAL "Clang")
-    set_property(TARGET ${EX_NAME} APPEND_STRING PROPERTY COMPILE_FLAGS -Wall)
-=======
-  if(WIN32)
-    add_executable(${EX_NAME} ${EXAMPLE} $<TARGET_OBJECTS:_hebic++-obj>)
-  else()
-    add_executable(${EX_NAME} ${EXAMPLE})
->>>>>>> 9eebdbef
   endif()
   add_dependencies(examples ${EX_NAME})
   target_include_directories(${EX_NAME} PRIVATE ${ROOT_DIR})
